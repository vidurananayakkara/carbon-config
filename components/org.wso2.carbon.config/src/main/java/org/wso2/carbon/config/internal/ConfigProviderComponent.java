/*
 *  Copyright (c) 2017, WSO2 Inc. (http://www.wso2.org) All Rights Reserved.
 *
 *  WSO2 Inc. licenses this file to you under the Apache License,
 *  Version 2.0 (the "License"); you may not use this file except
 *  in compliance with the License.
 *  You may obtain a copy of the License at
 *
 *    http://www.apache.org/licenses/LICENSE-2.0
 *
 *  Unless required by applicable law or agreed to in writing,
 *  software distributed under the License is distributed on an
 *  "AS IS" BASIS, WITHOUT WARRANTIES OR CONDITIONS OF ANY
 *  KIND, either express or implied.  See the License for the
 *  specific language governing permissions and limitations
 *  under the License.
 */
package org.wso2.carbon.config.internal;

import org.osgi.framework.BundleContext;
import org.osgi.service.component.annotations.Activate;
import org.osgi.service.component.annotations.Component;
import org.osgi.service.component.annotations.Deactivate;
import org.osgi.service.component.annotations.Reference;
import org.osgi.service.component.annotations.ReferenceCardinality;
import org.osgi.service.component.annotations.ReferencePolicy;
import org.slf4j.Logger;
import org.slf4j.LoggerFactory;
<<<<<<< HEAD
import org.wso2.carbon.config.ConfigConstants;
import org.wso2.carbon.config.ConfigProviderFactory;
import org.wso2.carbon.config.ConfigurationException;
=======
>>>>>>> b4c121c0
import org.wso2.carbon.config.provider.ConfigProvider;
import org.wso2.carbon.secvault.SecureVault;
import org.wso2.carbon.utils.Constants;
import org.wso2.carbon.utils.Utils;

import java.nio.file.Path;
import java.nio.file.Paths;

/**
 * This service component is responsible for registering ConfigProvider OSGi service.
 *
 * @since 1.0.0
 */
@Component(
        name = "ConfigProviderComponent",
        immediate = true
)
public class ConfigProviderComponent {
    private static final Logger logger = LoggerFactory.getLogger(ConfigProviderComponent.class);
    private SecureVault secureVault = null;

    @Activate
    protected void activate(BundleContext bundleContext) {
        initializeConfigProvider(bundleContext);
        logger.debug("Carbon Configuration Component activated");
    }

    @Deactivate
    protected void deactivate(BundleContext bundleContext) {
        logger.debug("Stopping ConfigProviderComponent");
    }

    @Reference(
            name = "org.wso2.carbon.secvault.SecureVault",
            service = SecureVault.class,
            cardinality = ReferenceCardinality.MANDATORY,
            policy = ReferencePolicy.DYNAMIC,
            unbind = "unRegisterSecureVault"
    )
    protected void registerSecureVault(SecureVault secureVault) {
        this.secureVault = secureVault;
    }

    protected void unRegisterSecureVault(SecureVault secureVault) {
        this.secureVault = null;
    }

    /**
     * Initialise carbon config provider.
     *
     * @param bundleContext OSGi Bundle Context
     */
    private void initializeConfigProvider(BundleContext bundleContext) {
<<<<<<< HEAD
        try {
            Path deploymentConfigPath = Paths.get(Utils.getCarbonConfigHome().toString(),
                    ConfigConstants.DEPLOYMENT_CONFIG_YAML);
            ConfigProvider configProvider = ConfigProviderFactory.getConfigProvider(deploymentConfigPath, secureVault);
            bundleContext.registerService(ConfigProvider.class, configProvider, null);
            logger.debug("ConfigProvider OSGi service registered successfully");
        } catch (ConfigurationException e) {
            logger.error("Error occurred while initializing config provider" , e);
        }
=======
        // TODO: Support getting configProviderImpl in non-OSGi mode
        Path deploymentConfigPath = Paths.get(Utils.getRuntimeConfigPath().toString(),
                Constants.DEPLOYMENT_CONFIG_YAML);
        ConfigFileReader configFileReader = new YAMLBasedConfigFileReader(deploymentConfigPath);
        ConfigProvider configProvider = new ConfigProviderImpl(configFileReader);
        bundleContext.registerService(ConfigProvider.class, configProvider, null);
        logger.debug("ConfigProvider OSGi service registered");
>>>>>>> b4c121c0
    }
}<|MERGE_RESOLUTION|>--- conflicted
+++ resolved
@@ -26,12 +26,8 @@
 import org.osgi.service.component.annotations.ReferencePolicy;
 import org.slf4j.Logger;
 import org.slf4j.LoggerFactory;
-<<<<<<< HEAD
-import org.wso2.carbon.config.ConfigConstants;
 import org.wso2.carbon.config.ConfigProviderFactory;
 import org.wso2.carbon.config.ConfigurationException;
-=======
->>>>>>> b4c121c0
 import org.wso2.carbon.config.provider.ConfigProvider;
 import org.wso2.carbon.secvault.SecureVault;
 import org.wso2.carbon.utils.Constants;
@@ -85,24 +81,14 @@
      * @param bundleContext OSGi Bundle Context
      */
     private void initializeConfigProvider(BundleContext bundleContext) {
-<<<<<<< HEAD
         try {
-            Path deploymentConfigPath = Paths.get(Utils.getCarbonConfigHome().toString(),
-                    ConfigConstants.DEPLOYMENT_CONFIG_YAML);
+            Path deploymentConfigPath = Paths.get(Utils.getRuntimeConfigPath().toString(),
+                    Constants.DEPLOYMENT_CONFIG_YAML);
             ConfigProvider configProvider = ConfigProviderFactory.getConfigProvider(deploymentConfigPath, secureVault);
             bundleContext.registerService(ConfigProvider.class, configProvider, null);
             logger.debug("ConfigProvider OSGi service registered successfully");
         } catch (ConfigurationException e) {
             logger.error("Error occurred while initializing config provider" , e);
         }
-=======
-        // TODO: Support getting configProviderImpl in non-OSGi mode
-        Path deploymentConfigPath = Paths.get(Utils.getRuntimeConfigPath().toString(),
-                Constants.DEPLOYMENT_CONFIG_YAML);
-        ConfigFileReader configFileReader = new YAMLBasedConfigFileReader(deploymentConfigPath);
-        ConfigProvider configProvider = new ConfigProviderImpl(configFileReader);
-        bundleContext.registerService(ConfigProvider.class, configProvider, null);
-        logger.debug("ConfigProvider OSGi service registered");
->>>>>>> b4c121c0
     }
 }