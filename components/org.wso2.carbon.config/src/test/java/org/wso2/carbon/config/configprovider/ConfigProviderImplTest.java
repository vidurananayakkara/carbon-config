/*
 *  Copyright (c) 2017, WSO2 Inc. (http://www.wso2.org) All Rights Reserved.
 *
 *  Licensed under the Apache License, Version 2.0 (the "License");
 *  you may not use this file except in compliance with the License.
 *  You may obtain a copy of the License at
 *
 *  http://www.apache.org/licenses/LICENSE-2.0
 *
 *  Unless required by applicable law or agreed to in writing, software
 *  distributed under the License is distributed on an "AS IS" BASIS,
 *  WITHOUT WARRANTIES OR CONDITIONS OF ANY KIND, either express or implied.
 *  See the License for the specific language governing permissions and
 *  limitations under the License.
 */
package org.wso2.carbon.config.configprovider;

import org.easymock.EasyMock;
import org.slf4j.Logger;
import org.slf4j.LoggerFactory;
import org.testng.Assert;
import org.testng.annotations.BeforeTest;
import org.testng.annotations.Test;
import org.wso2.carbon.config.ConfigurationException;
import org.wso2.carbon.config.provider.ConfigProvider;
import org.wso2.carbon.config.provider.ConfigProviderImpl;
import org.wso2.carbon.config.reader.ConfigFileReader;
import org.wso2.carbon.config.reader.XMLBasedConfigFileReader;
import org.wso2.carbon.config.reader.YAMLBasedConfigFileReader;
import org.wso2.carbon.config.utils.EnvironmentUtils;
import org.wso2.carbon.secvault.securevault.SecureVault;
import org.wso2.carbon.secvault.securevault.exception.SecureVaultException;
import org.yaml.snakeyaml.Yaml;

import java.io.File;
import java.io.FileInputStream;
import java.io.FileNotFoundException;
import java.io.IOException;
import java.net.URL;
import java.nio.file.Path;
import java.nio.file.Paths;
import java.util.ArrayList;
import java.util.HashMap;
import java.util.LinkedHashMap;
import java.util.Map;
import javax.xml.bind.JAXBContext;
import javax.xml.bind.JAXBException;
import javax.xml.bind.Unmarshaller;

/**
 * This class is to demonstrate the sample uses of the ConfigProvider.
 *
 * @since 1.0.0
 */
public class ConfigProviderImplTest {

    private static Logger logger = LoggerFactory.getLogger(ConfigProviderImplTest.class.getName());
    private static final String PASSWORD = "n3wP4s5w0r4";
<<<<<<< HEAD
    private SecureVault secureVault;
=======
    private static final String CONFIG_NAMESPACE = "testconfiguration";
    private Path configPath;
>>>>>>> abb567b8

    @BeforeTest
    public void setup() throws ConfigurationException {
        setUpEnvironment();
        if (configPath == null) {
            URL resourceUrl = this.getClass().getClassLoader().getResource("conf");
            if (resourceUrl == null) {
                throw new ConfigurationException("Config path in resources not found");
            }
            configPath = Paths.get(resourceUrl.getPath());
        }

        secureVault = EasyMock.mock(SecureVault.class);
        try {
            EasyMock.expect(secureVault.resolve(EasyMock.anyString())).andReturn(PASSWORD.toCharArray()).anyTimes();
        } catch (SecureVaultException e) {
            throw new ConfigurationException("Error resolving secure vault", e);
        }
        EasyMock.replay(secureVault);
    }

    @Test(description = "This test will test functionality when using xml config file")
    public void xmlFileConfigObjectTestCase() throws IOException, SecureVaultException {
        try {
            Path resourcePath = configPath.resolve("Example.xml");
            File file = resourcePath.toFile();

            JAXBContext jaxbContext = JAXBContext.newInstance(TestConfiguration.class);
            Unmarshaller unmarshaller = jaxbContext.createUnmarshaller();
            TestConfiguration configurations = (TestConfiguration) unmarshaller.unmarshal(file);

            //Transport 1
            Assert.assertEquals(configurations.getTenant(), "tenant");
            Assert.assertEquals(configurations.getTransports().getTransport().get(0).getName(), "abc");
            Assert.assertEquals(configurations.getTransports().getTransport().get(0).getPort(), 8000);
            Assert.assertEquals(configurations.getTransports().getTransport().get(0).isSecure(), "false");
            Assert.assertEquals(configurations.getTransports().getTransport().get(0).getDesc(),
                    "This transport will use 8000 as its port");
            Assert.assertEquals(configurations.getTransports().getTransport().get(0).getPassword(),
                    "${sec:conn.auth.password}");

            //Transport 2
            Assert.assertEquals(configurations.getTransports().getTransport().get(1).getName(), "pqr");
            Assert.assertEquals(configurations.getTransports().getTransport().get(1).getPort(), 0);
            Assert.assertEquals(configurations.getTransports().getTransport().get(1).isSecure(), "${sys:pqr.secure}");
            Assert.assertEquals(configurations.getTransports().getTransport().get(1).getDesc(),
                    "This transport will use ${env:pqr.http.port} as its port. Secure - ${sys:pqr.secure}");
            //Transport 3
            Assert.assertEquals(configurations.getTransports().getTransport().get(2).getName(), "xyz");
            Assert.assertEquals(configurations.getTransports().getTransport().get(2).getPort(), 0);
            Assert.assertEquals(configurations.getTransports().getTransport().get(2).isSecure(),
                    "${sys:xyz.secure,true}");
            Assert.assertEquals(configurations.getTransports().getTransport().get(2).getDesc(),
                    "This transport will use ${env:xyz.http.port,8888} as its port");

            ConfigFileReader fileReader = new XMLBasedConfigFileReader(getFilePath("Example.xml"));
            ConfigProvider configProvider = new ConfigProviderImpl(fileReader, secureVault);
            configurations = configProvider.getConfigurationObject(TestConfiguration.class);

            //Transport 1
            Assert.assertEquals(configurations.getTenant(), "tenant");
            Assert.assertEquals(configurations.getTransports().getTransport().get(0).getName(), "abc");
            Assert.assertEquals(configurations.getTransports().getTransport().get(0).getPort(), 8000);
            Assert.assertEquals(configurations.getTransports().getTransport().get(0).isSecure(), "false");
            Assert.assertEquals(configurations.getTransports().getTransport().get(0).getDesc(),
                    "This transport will use 8000 as its port");
            Assert.assertEquals(configurations.getTransports().getTransport().get(0).getPassword(), PASSWORD);

            //Transport 2
            Assert.assertEquals(configurations.getTransports().getTransport().get(1).getName(), "pqr");
            Assert.assertEquals(configurations.getTransports().getTransport().get(1).getPort(), 8501);
            Assert.assertEquals(configurations.getTransports().getTransport().get(1).isSecure(), "true");
            Assert.assertEquals(configurations.getTransports().getTransport().get(1).getDesc(),
                    "This transport will use 8501 as its port. Secure - true");
            //Transport 3
            Assert.assertEquals(configurations.getTransports().getTransport().get(2).getName(), "xyz");
            Assert.assertEquals(configurations.getTransports().getTransport().get(2).getPort(), 9000);
            Assert.assertEquals(configurations.getTransports().getTransport().get(2).isSecure(), "true");
            Assert.assertEquals(configurations.getTransports().getTransport().get(2).getDesc(),
                    "This transport will use 8888 as its port");
        } catch (JAXBException | ConfigurationException e) {
            logger.error(e.toString(), e);
            Assert.fail();
        }
    }

    @Test(description = "This test will test functionality when using xml config file and configuration map")
    public void xmlFileConfigMapTestCase() throws IOException, SecureVaultException {
        try {
            Path resourcePath = configPath.resolve("Example.xml");
            File file = resourcePath.toFile();

            JAXBContext jaxbContext = JAXBContext.newInstance(TestConfiguration.class);
            Unmarshaller unmarshaller = jaxbContext.createUnmarshaller();
            TestConfiguration configurations = (TestConfiguration) unmarshaller.unmarshal(file);

            //Transport 1
            Assert.assertEquals(configurations.getTenant(), "tenant");
            Assert.assertEquals(configurations.getTransports().getTransport().get(0).getName(), "abc");
            Assert.assertEquals(configurations.getTransports().getTransport().get(0).getPort(), 8000);
            Assert.assertEquals(configurations.getTransports().getTransport().get(0).isSecure(), "false");
            Assert.assertEquals(configurations.getTransports().getTransport().get(0).getDesc(),
                    "This transport will use 8000 as its port");
            Assert.assertEquals(configurations.getTransports().getTransport().get(0).getPassword(),
                    "${sec:conn.auth.password}");

            //Transport 2
            Assert.assertEquals(configurations.getTransports().getTransport().get(1).getName(), "pqr");
            Assert.assertEquals(configurations.getTransports().getTransport().get(1).getPort(), 0);
            Assert.assertEquals(configurations.getTransports().getTransport().get(1).isSecure(), "${sys:pqr.secure}");
            Assert.assertEquals(configurations.getTransports().getTransport().get(1).getDesc(),
                    "This transport will use ${env:pqr.http.port} as its port. Secure - ${sys:pqr.secure}");
            //Transport 3
            Assert.assertEquals(configurations.getTransports().getTransport().get(2).getName(), "xyz");
            Assert.assertEquals(configurations.getTransports().getTransport().get(2).getPort(), 0);
            Assert.assertEquals(configurations.getTransports().getTransport().get(2).isSecure(),
                    "${sys:xyz.secure,true}");
            Assert.assertEquals(configurations.getTransports().getTransport().get(2).getDesc(),
                    "This transport will use ${env:xyz.http.port,8888} as its port");

            ConfigFileReader fileReader = new XMLBasedConfigFileReader(getFilePath("Example.xml"));
<<<<<<< HEAD
            ConfigProvider configProvider = new ConfigProviderImpl(fileReader, secureVault);
            Map configurationMap = configProvider.getConfigurationMap("testconfiguration");
=======
            ConfigProvider configProvider = new ConfigProviderImpl(fileReader);
            Map configurationMap = configProvider.getConfigurationMap(CONFIG_NAMESPACE);
>>>>>>> abb567b8

            Map transportsMap = (Map) configurationMap.get("transports");
            ArrayList transportList = (ArrayList) transportsMap.get("transport");
            LinkedHashMap transport1 = (LinkedHashMap) transportList.get(0);
            LinkedHashMap transport2 = (LinkedHashMap) transportList.get(1);
            LinkedHashMap transport3 = (LinkedHashMap) transportList.get(2);

            Assert.assertEquals(configurationMap.get("tenant"), "tenant");
            //Transport 1
            Assert.assertEquals(transport1.get("name"), "abc");
            Assert.assertEquals(transport1.get("port"), 8000);
            Assert.assertEquals(transport1.get("secure"), false);
            Assert.assertEquals(transport1.get("desc"), "This transport will use 8000 as its port");
            Assert.assertEquals(transport1.get("password"), PASSWORD);
            //Transport 2
            Assert.assertEquals(transport2.get("name"), "pqr");
            Assert.assertEquals(transport2.get("port"), 8501);
            Assert.assertEquals(transport2.get("secure"), true);
            Assert.assertEquals(transport2.get("desc"),
                    "This transport will use 8501 as its port. Secure - true");
            //Transport 3
            Assert.assertEquals(transport3.get("name"), "xyz");
            Assert.assertEquals(transport3.get("port"), 9000);
            Assert.assertEquals(transport3.get("secure"), true);
            Assert.assertEquals(transport3.get("desc"),
                    "This transport will use 8888 as its port");
        } catch (JAXBException | ConfigurationException e) {
            logger.error(e.toString(), e);
            Assert.fail();
        }
    }

    @Test(expectedExceptions = ConfigurationException.class, description = "This test will test functionality " +
            "when xml config file not found")
    public void xmlFileNotFoundTestCase() throws ConfigurationException {
        ConfigFileReader fileReader = new XMLBasedConfigFileReader(getFilePath("Example1.xml"));
        ConfigProvider configProvider = new ConfigProviderImpl(fileReader, secureVault);
        TestConfiguration configurations = configProvider.getConfigurationObject(TestConfiguration.class);
        Assert.assertNull(configurations, "configurations object should be null");
    }


    @Test(description = "This test will test functionality when using yaml config file")
    public void yamlFileConfigObjectTestCase() throws IOException {
        Path resourcePath = configPath.resolve("Example.yaml");
        File file = resourcePath.toFile();
        try (FileInputStream fileInputStream = new FileInputStream(file)) {
            Yaml yaml = new Yaml();
            Map map = yaml.loadAs(fileInputStream, Map.class);
            Map configurationMap = (Map) map.get(CONFIG_NAMESPACE);
            Map transportsMap = (Map) configurationMap.get("transports");
            ArrayList transportList = (ArrayList) transportsMap.get("transport");
            LinkedHashMap transport1 = (LinkedHashMap) transportList.get(0);
            LinkedHashMap transport2 = (LinkedHashMap) transportList.get(1);
            LinkedHashMap transport3 = (LinkedHashMap) transportList.get(2);

            Assert.assertEquals(configurationMap.get("tenant"), "tenant");
            //Transport 1
            Assert.assertEquals(transport1.get("name"), "abc");
            Assert.assertEquals(transport1.get("port"), 8000);
            Assert.assertEquals(transport1.get("secure"), false);
            Assert.assertEquals(transport1.get("desc"), "This transport will use 8000 as its port");
            Assert.assertEquals(transport1.get("password"), "${sec:conn.auth.password}");
            //Transport 2
            Assert.assertEquals(transport2.get("name"), "pqr");
            Assert.assertEquals(transport2.get("port"), "${env:pqr.http.port}");
            Assert.assertEquals(transport2.get("secure"), "${sys:pqr.secure}");
            Assert.assertEquals(transport2.get("desc"),
                    "This transport will use ${env:pqr.http.port} as its port. Secure - ${sys:pqr.secure}");
            //Transport 3
            Assert.assertEquals(transport3.get("name"), "xyz");
            Assert.assertEquals(transport3.get("port"), "${env:xyz.http.port,9000}");
            Assert.assertEquals(transport3.get("secure"), "${sys:xyz.secure,true}");
            Assert.assertEquals(transport3.get("desc"),
                    "This transport will use ${env:xyz.http.port,8888} as its port");
        } catch (FileNotFoundException e) {
            logger.error(e.toString());
            Assert.fail();
        }

        try {
            ConfigFileReader fileReader = new YAMLBasedConfigFileReader(getFilePath("Example.yaml"));
            ConfigProvider configProvider = new ConfigProviderImpl(fileReader, secureVault);
            TestConfiguration configurations = configProvider.getConfigurationObject(TestConfiguration.class);

            //Transport 1
            Assert.assertEquals(configurations.getTenant(), "tenant");
            Assert.assertEquals(configurations.getTransports().getTransport().get(0).getName(), "abc");
            Assert.assertEquals(configurations.getTransports().getTransport().get(0).getPort(), 8000);
            Assert.assertEquals(configurations.getTransports().getTransport().get(0).isSecure(), "false");
            Assert.assertEquals(configurations.getTransports().getTransport().get(0).getDesc(),
                    "This transport will use 8000 as its port");
            Assert.assertEquals(configurations.getTransports().getTransport().get(0).getPassword(), PASSWORD);

            //Transport 2
            Assert.assertEquals(configurations.getTransports().getTransport().get(1).getName(), "pqr");
            Assert.assertEquals(configurations.getTransports().getTransport().get(1).getPort(), 8501);
            Assert.assertEquals(configurations.getTransports().getTransport().get(1).isSecure(), "true");
            Assert.assertEquals(configurations.getTransports().getTransport().get(1).getDesc(),
                    "This transport will use 8501 as its port. Secure - true");
            //Transport 3
            Assert.assertEquals(configurations.getTransports().getTransport().get(2).getName(), "xyz");
            Assert.assertEquals(configurations.getTransports().getTransport().get(2).getPort(), 9000);
            Assert.assertEquals(configurations.getTransports().getTransport().get(2).isSecure(), "true");
            Assert.assertEquals(configurations.getTransports().getTransport().get(2).getDesc(),
                    "This transport will use 8888 as its port");
        } catch (ConfigurationException e) {
            logger.error(e.toString());
            Assert.fail();
        }
    }

    @Test(description = "This test will test functionality when using yaml config file and configuration map")
    public void yamlFileConfigMapTestCase() throws IOException {
        Path resourcePath = configPath.resolve("Example.yaml");
        File file = resourcePath.toFile();
        try (FileInputStream fileInputStream = new FileInputStream(file)) {
            Yaml yaml = new Yaml();
            Map map = yaml.loadAs(fileInputStream, Map.class);
            Map configurationMap = (Map) map.get(CONFIG_NAMESPACE);
            Map transportsMap = (Map) configurationMap.get("transports");
            ArrayList transportList = (ArrayList) transportsMap.get("transport");
            LinkedHashMap transport1 = (LinkedHashMap) transportList.get(0);
            LinkedHashMap transport2 = (LinkedHashMap) transportList.get(1);
            LinkedHashMap transport3 = (LinkedHashMap) transportList.get(2);

            Assert.assertEquals(configurationMap.get("tenant"), "tenant");
            //Transport 1
            Assert.assertEquals(transport1.get("name"), "abc");
            Assert.assertEquals(transport1.get("port"), 8000);
            Assert.assertEquals(transport1.get("secure"), false);
            Assert.assertEquals(transport1.get("desc"), "This transport will use 8000 as its port");
            Assert.assertEquals(transport1.get("password"), "${sec:conn.auth.password}");
            //Transport 2
            Assert.assertEquals(transport2.get("name"), "pqr");
            Assert.assertEquals(transport2.get("port"), "${env:pqr.http.port}");
            Assert.assertEquals(transport2.get("secure"), "${sys:pqr.secure}");
            Assert.assertEquals(transport2.get("desc"),
                    "This transport will use ${env:pqr.http.port} as its port. Secure - ${sys:pqr.secure}");
            //Transport 3
            Assert.assertEquals(transport3.get("name"), "xyz");
            Assert.assertEquals(transport3.get("port"), "${env:xyz.http.port,9000}");
            Assert.assertEquals(transport3.get("secure"), "${sys:xyz.secure,true}");
            Assert.assertEquals(transport3.get("desc"),
                    "This transport will use ${env:xyz.http.port,8888} as its port");
        } catch (FileNotFoundException e) {
            logger.error(e.toString());
            Assert.fail();
        }

        try {
            ConfigFileReader fileReader = new YAMLBasedConfigFileReader(getFilePath("Example.yaml"));
<<<<<<< HEAD
            ConfigProvider configProvider = new ConfigProviderImpl(fileReader, secureVault);
            Map configurationMap = configProvider.getConfigurationMap("testconfiguration");
=======
            ConfigProvider configProvider = new ConfigProviderImpl(fileReader);
            Map configurationMap = configProvider.getConfigurationMap(CONFIG_NAMESPACE);
>>>>>>> abb567b8

            Map transportsMap = (Map) configurationMap.get("transports");
            ArrayList transportList = (ArrayList) transportsMap.get("transport");
            LinkedHashMap transport1 = (LinkedHashMap) transportList.get(0);
            LinkedHashMap transport2 = (LinkedHashMap) transportList.get(1);
            LinkedHashMap transport3 = (LinkedHashMap) transportList.get(2);

            Assert.assertEquals(configurationMap.get("tenant"), "tenant");
            //Transport 1
            Assert.assertEquals(transport1.get("name"), "abc");
            Assert.assertEquals(transport1.get("port"), 8000);
            Assert.assertEquals(transport1.get("secure"), false);
            Assert.assertEquals(transport1.get("desc"), "This transport will use 8000 as its port");
            Assert.assertEquals(transport1.get("password"), PASSWORD);
            //Transport 2
            Assert.assertEquals(transport2.get("name"), "pqr");
            Assert.assertEquals(transport2.get("port"), 8501);
            Assert.assertEquals(transport2.get("secure"), true);
            Assert.assertEquals(transport2.get("desc"),
                    "This transport will use 8501 as its port. Secure - true");
            //Transport 3
            Assert.assertEquals(transport3.get("name"), "xyz");
            Assert.assertEquals(transport3.get("port"), 9000);
            Assert.assertEquals(transport3.get("secure"), true);
            Assert.assertEquals(transport3.get("desc"),
                    "This transport will use 8888 as its port");
        } catch (ConfigurationException e) {
            logger.error(e.toString());
            Assert.fail();
        }
    }

    @Test(expectedExceptions = ConfigurationException.class, description = "This test will test functionality " +
            "when yaml config file not found")
    public void yamlFileNotFoundTestCase() throws ConfigurationException {
        ConfigFileReader fileReader = new YAMLBasedConfigFileReader(getFilePath("Example1.yaml"));
        ConfigProvider configProvider = new ConfigProviderImpl(fileReader, secureVault);
        TestConfiguration configurations = configProvider.getConfigurationObject(TestConfiguration.class);
        Assert.assertNull(configurations, "configurations object should be null");
    }

    @Test(description = "This test will test functionality when configurations are not found in yaml file and " +
            "configuration map")
    public void invalidYAMLConfigMapTestCase() throws ConfigurationException {
        ConfigFileReader fileReader = new YAMLBasedConfigFileReader(getFilePath("invalidconfiguration.yaml"));
        ConfigProvider configProvider = new ConfigProviderImpl(fileReader, secureVault);
        Map configurationMap = configProvider.getConfigurationMap("configurations");
        Assert.assertNull(configurationMap, "configurations map should be null, " +
                "since no configuration found in yaml");
    }

    @Test(description = "This test will test functionality when configurations are not found in yaml file and " +
            "configuration object")
    public void invalidYAMLConfigObjectTestCase() throws ConfigurationException {
        ConfigFileReader fileReader = new YAMLBasedConfigFileReader(getFilePath("invalidconfiguration.yaml"));
        ConfigProvider configProvider = new ConfigProviderImpl(fileReader, secureVault);
        TestConfiguration configurations = configProvider.getConfigurationObject(TestConfiguration.class);

        Assert.assertEquals(configurations.getTenant(), "default");
        Assert.assertEquals(configurations.getTransports().getTransport().get(0).getName(), "default transport");
        Assert.assertEquals(configurations.getTransports().getTransport().get(0).getPort(), 8000);
        Assert.assertEquals(configurations.getTransports().getTransport().get(0).isSecure(), "false");
        Assert.assertEquals(configurations.getTransports().getTransport().get(0).getDesc(),
                "Default Transport Configurations");
        Assert.assertEquals(configurations.getTransports().getTransport().get(0).getPassword(), "zzz");
    }

    @Test(expectedExceptions = RuntimeException.class, expectedExceptionsMessageRegExp = "System property.*",
            description = "This test will test functionality when configurations are not found in yaml file and " +
                    "configuration object")
    public void yamlConfigWithoutSystemValueTestCase() throws ConfigurationException {
        ConfigFileReader fileReader =
                new YAMLBasedConfigFileReader(getFilePath("systemconfigwithoutdefaults.yaml"));
        ConfigProvider configProvider = new ConfigProviderImpl(fileReader, secureVault);
        TestConfiguration configurations = configProvider.getConfigurationObject(TestConfiguration.class);
        Assert.assertNull(configurations, "configurations object should be null");
    }

    @Test(expectedExceptions = RuntimeException.class, expectedExceptionsMessageRegExp = "Environment variable.*",
            description = "This test will test functionality when configurations are not found in yaml file and " +
                    "configuration object")
    public void yamlConfigWithoutEnvValueTestCase() throws ConfigurationException {
        ConfigFileReader fileReader =
                new YAMLBasedConfigFileReader(getFilePath("envconfigwithoutdefaults.yaml"));
        ConfigProvider configProvider = new ConfigProviderImpl(fileReader, secureVault);
        TestConfiguration configurations = configProvider.getConfigurationObject(TestConfiguration.class);
        Assert.assertNull(configurations, "configurations object should be null");
    }

    /**
     * Get file from resources.
     *
     * @param fileName name of the file
     * @return file path
     */
    private Path getFilePath(String fileName) {
        URL resourceURL = this.getClass().getClassLoader().getResource("conf");
        if (resourceURL == null) {
            throw new RuntimeException("Resource path not found");
        }
        return Paths.get(resourceURL.getPath(), fileName);
    }

    /**
     * Set environmental variables.
     */
    private void setUpEnvironment() {
        Map<String, String> envVarMap = new HashMap<>();
        envVarMap.put("pqr.http.port", "8501");
        envVarMap.put("sample.abc.port", "8081");
        EnvironmentUtils.setEnv(envVarMap);
        // This is how to set System properties
        System.setProperty("abc.http.port", "8001");
        System.setProperty("sample.xyz.port", "9091");
        System.setProperty("pqr.secure", "true");
    }
}<|MERGE_RESOLUTION|>--- conflicted
+++ resolved
@@ -28,8 +28,8 @@
 import org.wso2.carbon.config.reader.XMLBasedConfigFileReader;
 import org.wso2.carbon.config.reader.YAMLBasedConfigFileReader;
 import org.wso2.carbon.config.utils.EnvironmentUtils;
-import org.wso2.carbon.secvault.securevault.SecureVault;
-import org.wso2.carbon.secvault.securevault.exception.SecureVaultException;
+import org.wso2.carbon.secvault.SecureVault;
+import org.wso2.carbon.secvault.exception.SecureVaultException;
 import org.yaml.snakeyaml.Yaml;
 
 import java.io.File;
@@ -56,12 +56,9 @@
 
     private static Logger logger = LoggerFactory.getLogger(ConfigProviderImplTest.class.getName());
     private static final String PASSWORD = "n3wP4s5w0r4";
-<<<<<<< HEAD
     private SecureVault secureVault;
-=======
     private static final String CONFIG_NAMESPACE = "testconfiguration";
     private Path configPath;
->>>>>>> abb567b8
 
     @BeforeTest
     public void setup() throws ConfigurationException {
@@ -183,13 +180,8 @@
                     "This transport will use ${env:xyz.http.port,8888} as its port");
 
             ConfigFileReader fileReader = new XMLBasedConfigFileReader(getFilePath("Example.xml"));
-<<<<<<< HEAD
             ConfigProvider configProvider = new ConfigProviderImpl(fileReader, secureVault);
-            Map configurationMap = configProvider.getConfigurationMap("testconfiguration");
-=======
-            ConfigProvider configProvider = new ConfigProviderImpl(fileReader);
             Map configurationMap = configProvider.getConfigurationMap(CONFIG_NAMESPACE);
->>>>>>> abb567b8
 
             Map transportsMap = (Map) configurationMap.get("transports");
             ArrayList transportList = (ArrayList) transportsMap.get("transport");
@@ -342,13 +334,8 @@
 
         try {
             ConfigFileReader fileReader = new YAMLBasedConfigFileReader(getFilePath("Example.yaml"));
-<<<<<<< HEAD
             ConfigProvider configProvider = new ConfigProviderImpl(fileReader, secureVault);
-            Map configurationMap = configProvider.getConfigurationMap("testconfiguration");
-=======
-            ConfigProvider configProvider = new ConfigProviderImpl(fileReader);
             Map configurationMap = configProvider.getConfigurationMap(CONFIG_NAMESPACE);
->>>>>>> abb567b8
 
             Map transportsMap = (Map) configurationMap.get("transports");
             ArrayList transportList = (ArrayList) transportsMap.get("transport");
