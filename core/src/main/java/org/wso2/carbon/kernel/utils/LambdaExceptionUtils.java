/*
*  Copyright (c) 2016, WSO2 Inc. (http://www.wso2.org) All Rights Reserved.
*
*  WSO2 Inc. licenses this file to you under the Apache License,
*  Version 2.0 (the "License"); you may not use this file except
*  in compliance with the License.
*  You may obtain a copy of the License at
*
*    http://www.apache.org/licenses/LICENSE-2.0
*
*  Unless required by applicable law or agreed to in writing,
*  software distributed under the License is distributed on an
*  "AS IS" BASIS, WITHOUT WARRANTIES OR CONDITIONS OF ANY
*  KIND, either express or implied.  See the License for the
*  specific language governing permissions and limitations
*  under the License.
*/
package org.wso2.carbon.kernel.utils;

import java.util.function.BiConsumer;
import java.util.function.Consumer;
import java.util.function.Function;
import java.util.function.Supplier;

/**
 * A Utility which provides a way to throw checked exceptions from the lambda expressions.
 */
public final class LambdaExceptionUtils {

    /**
     * Represents a {@code Consumer} interface which can throw exceptions.
     *
     * @param <T> the type of the input to the operation
     * @param <E> the type of Exception
     */
    @FunctionalInterface
    public interface ConsumerWithExceptions<T, E extends Exception> {
        void accept(T t) throws E;
    }

    /**
     * Represents a {@code BiConsumer} interface which can throw exceptions.
     *
     * @param <T> the type of the first input to the operation
     * @param <U> the type of the second input to the operation
     * @param <E> the type of Exception
     */
    @FunctionalInterface
    public interface BiConsumerWithExceptions<T, U, E extends Exception> {
        void accept(T t, U u) throws E;
    }

    /**
     * Represents a {@code Function} interface which can throw exceptions.
     *
     * @param <T> the type of the input to the function
     * @param <R> the type of the result of the function
     * @param <E> the type of Exception
     */
    @FunctionalInterface
    public interface FunctionWithExceptions<T, R, E extends Exception> {
        R apply(T t) throws E;
    }

    /**
     * Represents a {@code Supplier} interface which can throw exceptions.
     *
     * @param <T> the type of results supplied by this supplier
     * @param <E> the type of Exception
     */
    @FunctionalInterface
    public interface SupplierWithExceptions<T, E extends Exception> {
        T get() throws E;
    }

    /**
     * Represents a {@code Runnable} interface which can throw exceptions.
     *
     * @param <E> the type of Exception
     */
    @FunctionalInterface
    public interface RunnableWithExceptions<E extends Exception> {
        void run() throws E;
    }

    /**
     * This method allows a Consumer which throws exceptions to be used in places which expects a Consumer.
     *
     * @param consumer instances of the {@code ConsumerWithExceptions} functional interface
     * @param <T>      the type of the input to the function
     * @param <E>      the type of Exception
     * @return an instance of the {@code Consumer}
     */
    public static <T, E extends Exception> Consumer<T> rethrowConsumer(ConsumerWithExceptions<T, E> consumer) {
        return t -> {
            try {
                consumer.accept(t);
            } catch (Exception exception) {
                throwAsUnchecked(exception);
            }
        };
    }

    /**
     * This method allows a BiConsumer which throws exceptions to be used in places which expects a BiConsumer.
     *
     * @param biConsumer instances of the {@code BiConsumerWithExceptions} functional interface
     * @param <T>        the type of the input to the function
     * @param <U>        the type of the input to the function
     * @param <E>        the type of Exception
     * @return an instance of the {@code BiConsumer}
     */
    public static <T, U, E extends Exception> BiConsumer<T, U> rethrowBiConsumer(
            BiConsumerWithExceptions<T, U, E> biConsumer) {
        return (t, u) -> {
            try {
                biConsumer.accept(t, u);
            } catch (Exception exception) {
                throwAsUnchecked(exception);
            }
        };
    }

    /**
<<<<<<< HEAD
     * .map(rethrowFunction(name -- Class.forName(name))) or .map(rethrowFunction(Class::forName)).
     *
     * @param <T>      any Object
     * @param <R>      any ObjectA
     * @param <E>      any Exception
     * @param function function to apply for given arguments
     * @return any Object that result from the function passed
=======
     * This method allows a Function which throws exceptions to be used in places which expects a Function.
     *
     * @param <T>      Any Object.
     * @param <R>      Any Object
     * @param <E>      Any Exception.
     * @param function Function to apply for given arguments.
     * @return Any Object that result from the function passed.
>>>>>>> 42cfbabd
     */
    public static <T, R, E extends Exception> Function<T, R> rethrowFunction(
            FunctionWithExceptions<T, R, E> function) {
        return t -> {
            try {
                return function.apply(t);
            } catch (Exception exception) {
                throwAsUnchecked(exception);
                return null;
            }
        };
    }

    /**
<<<<<<< HEAD
     * rethrowSupplier(() -- new StringJoiner(new String(new byte[]{77, 97, 114, 107}, "UTF-8"))),.
     *
     * @param <T>      any Object
     * @param <E>      any Exception
     * @param function function to apply for given arguments
     * @return the Supplier of the results
=======
     * This method allows a Supplier which throws exceptions to be used in places which expects a Supplier.
     *
     * @param <T>      Any Object.
     * @param <E>      Any Exception.
     * @param function Function to apply for given arguments.
     * @return Supplier of the results.
>>>>>>> 42cfbabd
     */
    public static <T, E extends Exception> Supplier<T> rethrowSupplier(SupplierWithExceptions<T, E> function) {
        return () -> {
            try {
                return function.get();
            } catch (Exception exception) {
                throwAsUnchecked(exception);
                return null;
            }
        };
    }

<<<<<<< HEAD
    /**
     * uncheck(() -- Class.forName("xxx"));.
     *
     * @param t a RunnableException
     */
    public static void uncheck(RunnableWithExceptions t) {
        try {
            t.run();
        } catch (Exception exception) {
            throwAsUnchecked(exception);
        }
    }

    /**
     * uncheck(() -- Class.forName("xxx"));.
     *
     * @param <R>      any Object
     * @param <E>      any Exception
     * @param supplier a Supplier interface which can throw exceptions
     * @return R     any Object
     */
    public static <R, E extends Exception> R uncheck(SupplierWithExceptions<R, E> supplier) {
        try {
            return supplier.get();
        } catch (Exception exception) {
            throwAsUnchecked(exception);
            return null;
        }
    }

    /**
     * uncheck(Class::forName, "xxx");.
     *
     * @param <T>      any Object
     * @param <R>      any Object
     * @param <E>      any Exception
     * @param function any function which can throw an exception
     * @param t        any Object
     * @return R      any Object
     */
    public static <T, R, E extends Exception> R uncheck(FunctionWithExceptions<T, R, E> function, T t) {
        try {
            return function.apply(t);
        } catch (Exception exception) {
            throwAsUnchecked(exception);
            return null;
        }
    }

=======
>>>>>>> 42cfbabd
    @SuppressWarnings("unchecked")
    private static <E extends Throwable> void throwAsUnchecked(Exception exception) throws E {
        throw (E) exception;
    }

}
<|MERGE_RESOLUTION|>--- conflicted
+++ resolved
@@ -122,15 +122,6 @@
     }
 
     /**
-<<<<<<< HEAD
-     * .map(rethrowFunction(name -- Class.forName(name))) or .map(rethrowFunction(Class::forName)).
-     *
-     * @param <T>      any Object
-     * @param <R>      any ObjectA
-     * @param <E>      any Exception
-     * @param function function to apply for given arguments
-     * @return any Object that result from the function passed
-=======
      * This method allows a Function which throws exceptions to be used in places which expects a Function.
      *
      * @param <T>      Any Object.
@@ -138,7 +129,6 @@
      * @param <E>      Any Exception.
      * @param function Function to apply for given arguments.
      * @return Any Object that result from the function passed.
->>>>>>> 42cfbabd
      */
     public static <T, R, E extends Exception> Function<T, R> rethrowFunction(
             FunctionWithExceptions<T, R, E> function) {
@@ -153,21 +143,12 @@
     }
 
     /**
-<<<<<<< HEAD
-     * rethrowSupplier(() -- new StringJoiner(new String(new byte[]{77, 97, 114, 107}, "UTF-8"))),.
-     *
-     * @param <T>      any Object
-     * @param <E>      any Exception
-     * @param function function to apply for given arguments
-     * @return the Supplier of the results
-=======
      * This method allows a Supplier which throws exceptions to be used in places which expects a Supplier.
      *
      * @param <T>      Any Object.
      * @param <E>      Any Exception.
      * @param function Function to apply for given arguments.
      * @return Supplier of the results.
->>>>>>> 42cfbabd
      */
     public static <T, E extends Exception> Supplier<T> rethrowSupplier(SupplierWithExceptions<T, E> function) {
         return () -> {
@@ -180,61 +161,9 @@
         };
     }
 
-<<<<<<< HEAD
-    /**
-     * uncheck(() -- Class.forName("xxx"));.
-     *
-     * @param t a RunnableException
-     */
-    public static void uncheck(RunnableWithExceptions t) {
-        try {
-            t.run();
-        } catch (Exception exception) {
-            throwAsUnchecked(exception);
-        }
-    }
-
-    /**
-     * uncheck(() -- Class.forName("xxx"));.
-     *
-     * @param <R>      any Object
-     * @param <E>      any Exception
-     * @param supplier a Supplier interface which can throw exceptions
-     * @return R     any Object
-     */
-    public static <R, E extends Exception> R uncheck(SupplierWithExceptions<R, E> supplier) {
-        try {
-            return supplier.get();
-        } catch (Exception exception) {
-            throwAsUnchecked(exception);
-            return null;
-        }
-    }
-
-    /**
-     * uncheck(Class::forName, "xxx");.
-     *
-     * @param <T>      any Object
-     * @param <R>      any Object
-     * @param <E>      any Exception
-     * @param function any function which can throw an exception
-     * @param t        any Object
-     * @return R      any Object
-     */
-    public static <T, R, E extends Exception> R uncheck(FunctionWithExceptions<T, R, E> function, T t) {
-        try {
-            return function.apply(t);
-        } catch (Exception exception) {
-            throwAsUnchecked(exception);
-            return null;
-        }
-    }
-
-=======
->>>>>>> 42cfbabd
     @SuppressWarnings("unchecked")
     private static <E extends Throwable> void throwAsUnchecked(Exception exception) throws E {
         throw (E) exception;
     }
 
-}
+}