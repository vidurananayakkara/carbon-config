<?xml version="1.0" encoding="UTF-8"?>
<!--
 Copyright (c) 2017, WSO2 Inc. (http://www.wso2.org) All Rights Reserved.

 Licensed under the Apache License, Version 2.0 (the "License");
 you may not use this file except in compliance with the License.
 You may obtain a copy of the License at

 http://www.apache.org/licenses/LICENSE-2.0

 Unless required by applicable law or agreed to in writing, software
 distributed under the License is distributed on an "AS IS" BASIS,
 WITHOUT WARRANTIES OR CONDITIONS OF ANY KIND, either express or implied.
 See the License for the specific language governing permissions and
 limitations under the License.
-->
<project xmlns="http://maven.apache.org/POM/4.0.0"
         xmlns:xsi="http://www.w3.org/2001/XMLSchema-instance"
         xsi:schemaLocation="http://maven.apache.org/POM/4.0.0 http://maven.apache.org/xsd/maven-4.0.0.xsd">
    <parent>
        <groupId>org.wso2</groupId>
        <artifactId>wso2</artifactId>
        <version>5</version>
    </parent>
    <modelVersion>4.0.0</modelVersion>
    <groupId>org.wso2.carbon.config</groupId>
    <artifactId>carbon-config</artifactId>
    <name>Carbon Configuration Parent</name>
    <packaging>pom</packaging>
    <version>1.0.0-SNAPSHOT</version>
    <modules>
<<<<<<< HEAD
        <module>components/org.wso2.carbon.config</module>
        <module>features/org.wso2.carbon.config.feature</module>
        <module>extensions/org.wso2.carbon.config.maven.plugin</module>
        <module>tests/org.wso2.carbon.config.test</module>
        <module>tests/org.wso2.carbon.config.test.coverage</module>
        <module>samples/org.wso2.carbon.config.samples.standalone</module>
        <module>samples/org.wso2.carbon.config.samples.osgi</module>
=======
        <module>components/org.wso2.carbon.config.configuration</module>
        <module>features/org.wso2.carbon.config.configuration.feature</module>
        <module>extensions/org.wso2.carbon.config.configuration.maven.plugin</module>
        <module>tests/org.wso2.carbon.config.configuration.test</module>
        <module>tests/org.wso2.carbon.config.configuration.test.coverage</module>
        <module>samples/org.wso2.carbon.config.configuration.samples.standalone</module>
        <module>samples/org.wso2.carbon.config.configuration.samples.osgi</module>
>>>>>>> 8fd35a2e
    </modules>
    <dependencyManagement>
        <dependencies>
            <dependency>
                <groupId>org.wso2.carbon.config</groupId>
                <artifactId>org.wso2.carbon.config</artifactId>
                <version>${project.version}</version>
            </dependency>
            <dependency>
                <groupId>org.slf4j</groupId>
                <artifactId>slf4j-api</artifactId>
                <version>${slf4j.api.version}</version>
            </dependency>
            <dependency>
                <groupId>org.yaml</groupId>
                <artifactId>snakeyaml</artifactId>
                <version>${org.snakeyaml.version}</version>
            </dependency>
            <dependency>
                <groupId>org.json.wso2</groupId>
                <artifactId>json</artifactId>
                <version>${org.json.import.version}</version>
            </dependency>
            <dependency>
                <groupId>commons-io.wso2</groupId>
                <artifactId>commons-io</artifactId>
                <version>${commons.io.version}</version>
            </dependency>
            <dependency>
                <groupId>org.wso2.carbon.secvault</groupId>
                <artifactId>org.wso2.carbon.secvault.securevault</artifactId>
                <version>${carbon.securevault.version}</version>
            </dependency>
            <dependency>
                <groupId>org.wso2.carbon</groupId>
                <artifactId>org.wso2.carbon.utils</artifactId>
                <version>${carbon.utils.version}</version>
            </dependency>
            <dependency>
                <groupId>org.easymock</groupId>
                <artifactId>easymock</artifactId>
                <version>${easy.mock.version}</version>
            </dependency>
            <dependency>
                <groupId>org.testng</groupId>
                <artifactId>testng</artifactId>
                <version>${testng.version}</version>
            </dependency>
            <dependency>
                <groupId>org.jacoco</groupId>
                <artifactId>org.jacoco.ant</artifactId>
                <version>${org.jacoco.ant.version}</version>
            </dependency>
            <dependency>
                <groupId>org.jacoco</groupId>
                <artifactId>org.jacoco.agent</artifactId>
                <version>${jacoco.version}</version>
                <classifier>runtime</classifier>
            </dependency>
            <dependency>
                <groupId>org.wso2.eclipse.osgi</groupId>
                <artifactId>org.eclipse.osgi</artifactId>
                <version>${equinox.osgi.version}</version>
            </dependency>
            <dependency>
                <groupId>org.wso2.eclipse.osgi</groupId>
                <artifactId>org.eclipse.osgi.services</artifactId>
                <version>${equinox.osgi.services.version}</version>
            </dependency>
            <dependency>
                <groupId>org.apache.maven</groupId>
                <artifactId>maven-project</artifactId>
                <version>${maven-project.version}</version>
            </dependency>
            <dependency>
                <groupId>org.apache.maven</groupId>
                <artifactId>maven-plugin-api</artifactId>
                <version>${maven-plugin-api.version}</version>
            </dependency>
            <dependency>
                <groupId>org.apache.maven.plugin-tools</groupId>
                <artifactId>maven-plugin-annotations</artifactId>
                <version>${maven-plugin-annotations.version}</version>
            </dependency>
            <dependency>
                <groupId>org.apache.maven</groupId>
                <artifactId>maven-core</artifactId>
                <version>${maven-core.version}</version>
            </dependency>
        </dependencies>
    </dependencyManagement>
    <build>
        <pluginManagement>
            <plugins>
                <plugin>
                    <groupId>org.jacoco</groupId>
                    <artifactId>jacoco-maven-plugin</artifactId>
                    <version>${jacoco.version}</version>
                    <executions>
                        <execution>
                            <id>default-prepare-agent</id>
                            <goals>
                                <goal>prepare-agent</goal>
                            </goals>
                        </execution>
                        <execution>
                            <id>default-instrument</id>
                            <goals>
                                <goal>instrument</goal>
                            </goals>
                        </execution>
                        <execution>
                            <id>default-restore-instrumented-classes</id>
                            <goals>
                                <goal>restore-instrumented-classes</goal>
                            </goals>
                        </execution>
                        <execution>
                            <id>default-report</id>
                            <phase>prepare-package</phase>
                            <goals>
                                <goal>report</goal>
                            </goals>
                        </execution>
                        <execution>
                            <id>default-check</id>
                            <goals>
                                <goal>check</goal>
                            </goals>
                            <configuration>
                                <rules>
                                </rules>
                            </configuration>
                        </execution>
                    </executions>
                </plugin>
                <plugin>
                    <artifactId>maven-surefire-plugin</artifactId>
                    <inherited>false</inherited>
                    <configuration>
                        <systemPropertyVariables>
                            <jacoco-agent.destfile>target/jacoco.exec</jacoco-agent.destfile>
                        </systemPropertyVariables>
                    </configuration>
                </plugin>
            </plugins>
        </pluginManagement>

        <plugins>
            <plugin>
                <groupId>org.apache.maven.plugins</groupId>
                <artifactId>maven-compiler-plugin</artifactId>
                <configuration>
                    <source>${wso2.maven.compiler.source}</source>
                    <target>${wso2.maven.compiler.target}</target>
                </configuration>
            </plugin>
        </plugins>
    </build>
    <properties>
        <!-- Version ranges -->
        <slf4j.logging.package.import.version.range>[1.7.1, 2.0.0)</slf4j.logging.package.import.version.range>
        <osgi.framework.package.import.version.range>[1.8.0, 2.0.0)</osgi.framework.package.import.version.range>
        <org.snakeyaml.package.import.version.range>[1.17.0,2.0.0)</org.snakeyaml.package.import.version.range>

        <!-- Carbon Secure Vault version -->
        <carbon.config.package.export.version>1.0.0</carbon.config.package.export.version>

        <!-- Carbon components -->
        <carbon.securevault.version>5.0.0-SNAPSHOT</carbon.securevault.version>
        <carbon.securevault.version.range>[5.0.0, 6.0.0)</carbon.securevault.version.range>
        <carbon.utils.version>5.2.0-SNAPSHOT</carbon.utils.version>
        <carbon.utils.package.import.version.range>[5.0.0, 6.0.0)</carbon.utils.package.import.version.range>

        <!-- Dependencies -->
        <slf4j.api.version>1.7.12</slf4j.api.version>
        <org.snakeyaml.version>1.17</org.snakeyaml.version>
        <org.json.import.version>3.0.0.wso2v1</org.json.import.version>
        <commons.io.version>2.4.0.wso2v1</commons.io.version>
        <equinox.osgi.services.version>3.5.100.v20160504-1419</equinox.osgi.services.version>
        <equinox.osgi.version>3.11.0.v20160603-1336</equinox.osgi.version>
        <testng.version>6.9.12</testng.version>
        <easy.mock.version>3.4</easy.mock.version>
        <org.jacoco.ant.version>0.7.5.201505241946</org.jacoco.ant.version>
        <jacoco.version>0.7.5.201505241946</jacoco.version>

        <!-- Maven plugin versions -->
        <maven-project.version>2.2.1</maven-project.version>
        <maven-plugin-api.version>3.3.9</maven-plugin-api.version>
        <maven-plugin-annotations.version>3.4</maven-plugin-annotations.version>
        <maven-core.version>3.3.9</maven-core.version>
        <maven-plugin-plugin.version>3.3</maven-plugin-plugin.version>
    </properties>
</project><|MERGE_RESOLUTION|>--- conflicted
+++ resolved
@@ -29,7 +29,6 @@
     <packaging>pom</packaging>
     <version>1.0.0-SNAPSHOT</version>
     <modules>
-<<<<<<< HEAD
         <module>components/org.wso2.carbon.config</module>
         <module>features/org.wso2.carbon.config.feature</module>
         <module>extensions/org.wso2.carbon.config.maven.plugin</module>
@@ -37,15 +36,6 @@
         <module>tests/org.wso2.carbon.config.test.coverage</module>
         <module>samples/org.wso2.carbon.config.samples.standalone</module>
         <module>samples/org.wso2.carbon.config.samples.osgi</module>
-=======
-        <module>components/org.wso2.carbon.config.configuration</module>
-        <module>features/org.wso2.carbon.config.configuration.feature</module>
-        <module>extensions/org.wso2.carbon.config.configuration.maven.plugin</module>
-        <module>tests/org.wso2.carbon.config.configuration.test</module>
-        <module>tests/org.wso2.carbon.config.configuration.test.coverage</module>
-        <module>samples/org.wso2.carbon.config.configuration.samples.standalone</module>
-        <module>samples/org.wso2.carbon.config.configuration.samples.osgi</module>
->>>>>>> 8fd35a2e
     </modules>
     <dependencyManagement>
         <dependencies>
